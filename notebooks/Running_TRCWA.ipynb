{
 "cells": [
  {
   "cell_type": "markdown",
   "id": "93c66efa",
   "metadata": {},
   "source": [
    "## TRCWA\n",
    "\n",
    "TODO explain what this is and where it comes from"
   ]
  },
  {
   "cell_type": "code",
   "execution_count": null,
   "id": "58f11ef5",
   "metadata": {},
   "outputs": [],
   "source": [
    "### Imports\n",
    "%load_ext autoreload\n",
    "%autoreload 2\n",
    "\n",
    "# Append main folder\n",
    "import sys\n",
    "sys.path.append(\"..\")\n",
    "\n",
    "import nidn\n",
    "import torch"
   ]
  },
  {
   "cell_type": "code",
   "execution_count": null,
   "id": "d9aa62c8",
   "metadata": {},
   "outputs": [],
   "source": [
    "# Start with the default config\n",
    "cfg = nidn.load_default_cfg()"
   ]
  },
  {
   "cell_type": "code",
   "execution_count": null,
   "id": "7d2f1747",
   "metadata": {},
   "outputs": [],
   "source": [
    "# Set grid specifics\n",
<<<<<<< HEAD
    "cfg.Nx = 1\n",
    "cfg.Ny = 1\n",
    "cfg.N_layers = 25\n",
    "cfg.N_freq = 500\n",
    "cfg.TRCWA_L_grid = [[1.,0.0],[0.0,1.]]\n",
    "cfg.TRCWA_NG = 11\n",
    "\n",
    "# Specify your desired range of wavelengths\n",
    "cfg.physical_wavelength_range[0] = (1./1.7)*1e-6\n",
    "cfg.physical_wavelength_range[1] = (1./1.3)*1e-6\n",
=======
    "cfg.Nx = 15\n",
    "cfg.Ny = 15\n",
    "cfg.N_layers = 1\n",
    "cfg.N_freq = 64\n",
    "cfg.TRCWA_L_grid = [[0.1,0.0],[0.0,0.1]]\n",
    "\n",
    "# Specify your desired range of wavelengths\n",
    "cfg.physical_wavelength_range[0] = 1e-6\n",
    "cfg.physical_wavelength_range[1] = 1e-5\n",
>>>>>>> 6178a0d0
    "\n",
    "# Determine target frequencies (in TRCWA units)\n",
    "cfg.target_frequencies = nidn.compute_target_frequencies(\n",
    "    cfg.physical_wavelength_range[0],\n",
    "    cfg.physical_wavelength_range[1],\n",
    "    cfg.N_freq,\n",
<<<<<<< HEAD
    "    cfg.freq_distribution\n",
=======
    "    cfg.freq_distribution,\n",
>>>>>>> 6178a0d0
    ")"
   ]
  },
  {
   "cell_type": "code",
   "execution_count": null,
   "id": "6b82281c",
   "metadata": {},
   "outputs": [],
   "source": [
    "# Init eps_grid\n",
    "eps_grid = torch.zeros(cfg.Nx,cfg.Ny,cfg.N_layers,cfg.N_freq,dtype=torch.cfloat)\n",
    "\n",
    "\n",
    "# Create a uniform layer, one with a circle, one with a hole\n",
    "layer_builder = nidn.LayerBuilder(cfg)\n",
<<<<<<< HEAD
    "thicknesses = []\n",
    "\n",
    "n_2 = 2.2\n",
    "n_1 = 1.5\n",
    "eps_1 = n_1**2\n",
    "eps_2 = n_2**2\n",
    "\n",
    "lam0 = 1.50\n",
    "d_1 = lam0/(4*n_1)\n",
    "d_2 = lam0/(4*n_2)\n",
    "d_defect = lam0/(2*n_1)\n",
    "\n",
    "# Top DBR\n",
    "for i in range(6):\n",
    "    eps_grid[:,:,2*i,:] = eps_1\n",
    "    thicknesses.append(d_1)\n",
    "    eps_grid[:,:,2*i+1,:] = eps_2\n",
    "    thicknesses.append(d_2)\n",
    "    \n",
    "# Defect \n",
    "eps_grid[:,:,12,:] = eps_1\n",
    "thicknesses.append(d_defect)\n",
    "\n",
    "# Bottom DBR\n",
    "for i in range(6,12):\n",
    "    eps_grid[:,:,2*i+1,:] = eps_2\n",
    "    thicknesses.append(d_2)\n",
    "    eps_grid[:,:,2*i+2,:] = eps_1\n",
    "    thicknesses.append(d_1)\n",
    "\n",
    "thicknesses.reverse()\n",
    "cfg.TRCWA_PER_LAYER_THICKNESS = thicknesses\n",
    "    \n",
    "# eps_grid[:,:,0,:] = layer_builder.build_uniform_layer(\"titanium_oxide\")\n",
    "# eps_grid[:,:,0,:] = layer_builder.build_squared_layer(\"germanium\",\"tantalum_pentoxide\")\n",
    "#eps_grid[:,:,1,:] = layer_builder.build_uniform_layer(\"aluminium_nitride\")\n",
    "#eps_grid[:,:,2,:] = layer_builder.build_squared_layer(\"titanium_oxide\",\"germanium\")"
=======
    "# eps_grid[:,:,0,:] = layer_builder.build_uniform_layer(\"titanium_oxide\")\n",
    "eps_grid[:,:,0,:] = layer_builder.build_squared_layer(\"germanium\",\"tantalum_pentoxide\")\n",
    "# eps_grid[:,:,1,:] = layer_builder.build_uniform_layer(\"tantalum_pentoxide\")\n",
    "# eps_grid[:,:,1,:] = layer_builder.build_squared_layer(\"tantalum_pentoxide\",\"titanium_oxide\")"
>>>>>>> 6178a0d0
   ]
  },
  {
   "cell_type": "code",
   "execution_count": null,
<<<<<<< HEAD
   "id": "171ffae2",
=======
   "id": "fca3fc90",
>>>>>>> 6178a0d0
   "metadata": {},
   "outputs": [],
   "source": [
    "# Plot the abs values of the produced grid\n",
    "nidn.plot_epsilon_grid(eps_grid,cfg)"
   ]
  },
  {
   "cell_type": "code",
   "execution_count": null,
   "id": "2a3fbd51",
   "metadata": {},
   "outputs": [],
   "source": [
    "# Print run config\n",
    "nidn.print_cfg(cfg)"
   ]
  },
  {
   "cell_type": "code",
   "execution_count": null,
<<<<<<< HEAD
   "id": "65fc238e",
   "metadata": {},
   "outputs": [],
   "source": [
    "eps_grid"
   ]
  },
  {
   "cell_type": "code",
   "execution_count": null,
   "id": "0e34694f",
=======
   "id": "c5c39ade",
>>>>>>> 6178a0d0
   "metadata": {},
   "outputs": [],
   "source": [
    "# Compute spectrum for this configuration\n",
    "R,T = nidn.compute_spectrum(eps_grid,cfg)"
   ]
  },
  {
   "cell_type": "code",
   "execution_count": null,
   "id": "d73f3987",
   "metadata": {},
   "outputs": [],
   "source": [
    "nidn.plot_spectrum(cfg,R,T)"
   ]
  },
  {
   "cell_type": "code",
   "execution_count": null,
   "id": "c6201787",
   "metadata": {},
   "outputs": [],
   "source": [
    "print(\"R = [\")\n",
    "[print(f\"{r.item():.8f}\",end=\",\") for r in R]\n",
    "print(\"]\")\n",
    "print(\"T = [\")\n",
    "[print(f\"{t.item():.8f}\",end=\",\") for t in T]\n",
    "print(\"]\")"
   ]
  },
  {
   "cell_type": "code",
   "execution_count": null,
<<<<<<< HEAD
   "id": "c5799f8d",
=======
   "id": "3f257c45",
>>>>>>> 6178a0d0
   "metadata": {},
   "outputs": [],
   "source": []
  }
 ],
 "metadata": {
  "kernelspec": {
   "display_name": "Python 3 (ipykernel)",
   "language": "python",
   "name": "python3"
  },
  "language_info": {
   "codemirror_mode": {
    "name": "ipython",
    "version": 3
   },
   "file_extension": ".py",
   "mimetype": "text/x-python",
   "name": "python",
   "nbconvert_exporter": "python",
   "pygments_lexer": "ipython3",
   "version": "3.9.6"
  }
 },
 "nbformat": 4,
 "nbformat_minor": 5
}<|MERGE_RESOLUTION|>--- conflicted
+++ resolved
@@ -48,7 +48,6 @@
    "outputs": [],
    "source": [
     "# Set grid specifics\n",
-<<<<<<< HEAD
     "cfg.Nx = 1\n",
     "cfg.Ny = 1\n",
     "cfg.N_layers = 25\n",
@@ -59,28 +58,13 @@
     "# Specify your desired range of wavelengths\n",
     "cfg.physical_wavelength_range[0] = (1./1.7)*1e-6\n",
     "cfg.physical_wavelength_range[1] = (1./1.3)*1e-6\n",
-=======
-    "cfg.Nx = 15\n",
-    "cfg.Ny = 15\n",
-    "cfg.N_layers = 1\n",
-    "cfg.N_freq = 64\n",
-    "cfg.TRCWA_L_grid = [[0.1,0.0],[0.0,0.1]]\n",
-    "\n",
-    "# Specify your desired range of wavelengths\n",
-    "cfg.physical_wavelength_range[0] = 1e-6\n",
-    "cfg.physical_wavelength_range[1] = 1e-5\n",
->>>>>>> 6178a0d0
     "\n",
     "# Determine target frequencies (in TRCWA units)\n",
     "cfg.target_frequencies = nidn.compute_target_frequencies(\n",
     "    cfg.physical_wavelength_range[0],\n",
     "    cfg.physical_wavelength_range[1],\n",
     "    cfg.N_freq,\n",
-<<<<<<< HEAD
     "    cfg.freq_distribution\n",
-=======
-    "    cfg.freq_distribution,\n",
->>>>>>> 6178a0d0
     ")"
    ]
   },
@@ -97,7 +81,6 @@
     "\n",
     "# Create a uniform layer, one with a circle, one with a hole\n",
     "layer_builder = nidn.LayerBuilder(cfg)\n",
-<<<<<<< HEAD
     "thicknesses = []\n",
     "\n",
     "n_2 = 2.2\n",
@@ -135,22 +118,12 @@
     "# eps_grid[:,:,0,:] = layer_builder.build_squared_layer(\"germanium\",\"tantalum_pentoxide\")\n",
     "#eps_grid[:,:,1,:] = layer_builder.build_uniform_layer(\"aluminium_nitride\")\n",
     "#eps_grid[:,:,2,:] = layer_builder.build_squared_layer(\"titanium_oxide\",\"germanium\")"
-=======
-    "# eps_grid[:,:,0,:] = layer_builder.build_uniform_layer(\"titanium_oxide\")\n",
-    "eps_grid[:,:,0,:] = layer_builder.build_squared_layer(\"germanium\",\"tantalum_pentoxide\")\n",
-    "# eps_grid[:,:,1,:] = layer_builder.build_uniform_layer(\"tantalum_pentoxide\")\n",
-    "# eps_grid[:,:,1,:] = layer_builder.build_squared_layer(\"tantalum_pentoxide\",\"titanium_oxide\")"
->>>>>>> 6178a0d0
-   ]
-  },
-  {
-   "cell_type": "code",
-   "execution_count": null,
-<<<<<<< HEAD
+   ]
+  },
+  {
+   "cell_type": "code",
+   "execution_count": null,
    "id": "171ffae2",
-=======
-   "id": "fca3fc90",
->>>>>>> 6178a0d0
    "metadata": {},
    "outputs": [],
    "source": [
@@ -172,7 +145,6 @@
   {
    "cell_type": "code",
    "execution_count": null,
-<<<<<<< HEAD
    "id": "65fc238e",
    "metadata": {},
    "outputs": [],
@@ -184,9 +156,6 @@
    "cell_type": "code",
    "execution_count": null,
    "id": "0e34694f",
-=======
-   "id": "c5c39ade",
->>>>>>> 6178a0d0
    "metadata": {},
    "outputs": [],
    "source": [
@@ -222,11 +191,7 @@
   {
    "cell_type": "code",
    "execution_count": null,
-<<<<<<< HEAD
    "id": "c5799f8d",
-=======
-   "id": "3f257c45",
->>>>>>> 6178a0d0
    "metadata": {},
    "outputs": [],
    "source": []
