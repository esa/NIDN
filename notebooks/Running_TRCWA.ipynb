--- conflicted
+++ resolved
@@ -2,11 +2,7 @@
  "cells": [
   {
    "cell_type": "markdown",
-<<<<<<< HEAD
-   "id": "529b6a95",
-=======
    "id": "93c66efa",
->>>>>>> bfe19dcf
    "metadata": {},
    "source": [
     "## TRCWA\n",
