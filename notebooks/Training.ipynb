--- conflicted
+++ resolved
@@ -35,18 +35,11 @@
    "metadata": {},
    "outputs": [],
    "source": [
-<<<<<<< HEAD
-    "cfg.Nx = 1\n",
-    "cfg.Ny = 1\n",
-    "cfg.N_layers = 5\n",
-    "cfg.eps_oversampling = 1\n",
-=======
     "cfg.Nx = 9\n",
     "cfg.Ny = 9\n",
     "cfg.N_layers = 2\n",
     "cfg.L = 0.5\n",
     "cfg.eps_oversampling = 3\n",
->>>>>>> eb984802
     "cfg.iterations = 100\n",
     "cfg.type = \"classification\"\n",
     "nidn.print_cfg(cfg)\n",
@@ -58,32 +51,13 @@
   {
    "cell_type": "code",
    "execution_count": null,
-<<<<<<< HEAD
-=======
-   "id": "dc935c7a",
-   "metadata": {},
-   "outputs": [],
-   "source": [
-    "target_R_spectrum =  [1.0]*6+[0.0]*14\n",
-    "target_T_spectrum =  [0.0]*6+[0.0]*14\n",
-    "cfg.model = None # initialized just to pass"
-   ]
-  },
-  {
-   "cell_type": "code",
-   "execution_count": null,
->>>>>>> eb984802
    "id": "8e92c124",
    "metadata": {
     "scrolled": false
    },
    "outputs": [],
    "source": [
-<<<<<<< HEAD
     "nidn.run_training(cfg)"
-=======
-    "nidn.run_training(cfg,target_R_spectrum,target_T_spectrum, model=cfg.model)"
->>>>>>> eb984802
    ]
   },
   {
@@ -93,11 +67,7 @@
    "metadata": {},
    "outputs": [],
    "source": [
-<<<<<<< HEAD
     "nidn.plot_spectra(cfg.model,cfg)"
-=======
-    "nidn.plot_spectra(cfg.model,cfg,target_R_spectrum,target_T_spectrum)"
->>>>>>> eb984802
    ]
   },
   {
@@ -127,11 +97,7 @@
    "metadata": {},
    "outputs": [],
    "source": [
-<<<<<<< HEAD
-    "nidn.plot_eps_per_point(cfg.model,cfg,\"aluminium_nitride\")"
-=======
     "nidn.plot_eps_per_point(cfg.model,cfg)"
->>>>>>> eb984802
    ]
   },
   {
