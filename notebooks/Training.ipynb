--- conflicted
+++ resolved
@@ -35,18 +35,11 @@
    "metadata": {},
    "outputs": [],
    "source": [
-<<<<<<< HEAD
-    "cfg.Nx = 1\n",
-    "cfg.Ny = 1\n",
-    "cfg.N_layers = 5\n",
-    "cfg.eps_oversampling = 1\n",
-=======
     "cfg.Nx = 9\n",
     "cfg.Ny = 9\n",
     "cfg.N_layers = 2\n",
     "cfg.L = 0.5\n",
     "cfg.eps_oversampling = 3\n",
->>>>>>> 346ff47c
     "cfg.iterations = 100\n",
     "cfg.type = \"classification\"\n",
     "nidn.print_cfg(cfg)\n",
@@ -104,21 +97,7 @@
    "metadata": {},
    "outputs": [],
    "source": [
-<<<<<<< HEAD
-    "nidn.plot_eps_per_point(cfg.model,cfg,\"aluminium_nitride\")"
-   ]
-  },
-  {
-   "cell_type": "code",
-   "execution_count": null,
-   "id": "87944553",
-   "metadata": {},
-   "outputs": [],
-   "source": [
-    "nidn.save_run(cfg)"
-=======
-    "nidn.plot_eps_per_point(model,cfg)"
->>>>>>> 346ff47c
+    "nidn.plot_eps_per_point(cfg.model,cfg)"
    ]
   },
   {
