--- conflicted
+++ resolved
@@ -35,18 +35,11 @@
    "metadata": {},
    "outputs": [],
    "source": [
-<<<<<<< HEAD
-    "cfg.Nx = 1\n",
-    "cfg.Ny = 1\n",
-    "cfg.N_layers = 5\n",
-    "cfg.eps_oversampling = 1\n",
-=======
     "cfg.Nx = 9\n",
     "cfg.Ny = 9\n",
     "cfg.N_layers = 2\n",
     "cfg.L = 0.5\n",
     "cfg.eps_oversampling = 3\n",
->>>>>>> aa4c6fb4
     "cfg.iterations = 100\n",
     "cfg.type = \"classification\"\n",
     "nidn.print_cfg(cfg)\n",
@@ -76,11 +69,7 @@
    },
    "outputs": [],
    "source": [
-<<<<<<< HEAD
-    "nidn.run_training(cfg,target_R_spectrum,target_T_spectrum, model=cfg.model);"
-=======
     "nidn.run_training(cfg,target_R_spectrum,target_T_spectrum, model=cfg.model)"
->>>>>>> aa4c6fb4
    ]
   },
   {
@@ -120,8 +109,7 @@
    "metadata": {},
    "outputs": [],
    "source": [
-<<<<<<< HEAD
-    "nidn.plot_eps_per_point(cfg.model,cfg,\"aluminium_nitride\")"
+    "nidn.plot_eps_per_point(cfg.model,cfg)"
    ]
   },
   {
@@ -132,9 +120,6 @@
    "outputs": [],
    "source": [
     "nidn.save_run(cfg)"
-=======
-    "nidn.plot_eps_per_point(cfg.model,cfg)"
->>>>>>> aa4c6fb4
    ]
   },
   {
