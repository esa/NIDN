--- conflicted
+++ resolved
@@ -57,11 +57,7 @@
    },
    "outputs": [],
    "source": [
-<<<<<<< HEAD
-    "nidn.run_training(cfg)"
-=======
     "nidn.run_training(cfg);"
->>>>>>> 22c9b87b
    ]
   },
   {
