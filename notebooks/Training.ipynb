{
 "cells": [
  {
   "cell_type": "code",
   "execution_count": null,
   "id": "dd0c102f",
   "metadata": {},
   "outputs": [],
   "source": [
    "### Imports\n",
    "%load_ext autoreload\n",
    "%autoreload 2\n",
    "\n",
    "# Append main folder\n",
    "import sys\n",
    "sys.path.append(\"../\")\n",
    "\n",
    "import nidn"
   ]
  },
  {
   "cell_type": "code",
   "execution_count": null,
   "id": "c4e7ae8b",
   "metadata": {},
   "outputs": [],
   "source": [
    "cfg = nidn.load_default_cfg()"
   ]
  },
  {
   "cell_type": "code",
   "execution_count": null,
   "id": "26ccf8c2",
   "metadata": {},
   "outputs": [],
   "source": [
    "cfg.Nx = 1\n",
    "cfg.Ny = 1\n",
    "cfg.N_layers = 5\n",
    "cfg.eps_oversampling = 1\n",
    "cfg.iterations = 100\n",
    "nidn.print_cfg(cfg)\n",
    "physical_freqs, normalized_freqs = nidn.get_frequency_points(cfg)\n",
    "print(\"Physical frequencies are:\")\n",
    "print(physical_freqs)"
   ]
  },
  {
   "cell_type": "code",
   "execution_count": null,
   "id": "8e92c124",
   "metadata": {
    "scrolled": false
   },
   "outputs": [],
   "source": [
<<<<<<< HEAD
    "nidn.run_training(cfg,target_R_spectrum,target_T_spectrum, model=cfg.model);"
=======
    "nidn.run_training(cfg)"
>>>>>>> 190d974a
   ]
  },
  {
   "cell_type": "code",
   "execution_count": null,
   "id": "e36e6250",
   "metadata": {},
   "outputs": [],
   "source": [
    "nidn.plot_spectra(cfg.model,cfg)"
   ]
  },
  {
   "cell_type": "code",
   "execution_count": null,
   "id": "0e7363a7",
   "metadata": {},
   "outputs": [],
   "source": [
    "nidn.plot_model_grid_per_freq(cfg.model,cfg)"
   ]
  },
  {
   "cell_type": "code",
   "execution_count": null,
   "id": "1a628937",
   "metadata": {},
   "outputs": [],
   "source": [
    "nidn.plot_model_grid(cfg.model,cfg)"
   ]
  },
  {
   "cell_type": "code",
   "execution_count": null,
   "id": "c9188a5e",
   "metadata": {},
   "outputs": [],
   "source": [
    "nidn.plot_eps_per_point(cfg.model,cfg,\"aluminium_nitride\")"
   ]
  },
  {
   "cell_type": "code",
   "execution_count": null,
   "id": "87944553",
   "metadata": {},
   "outputs": [],
   "source": [
    "nidn.save_run(cfg)"
   ]
  }
 ],
 "metadata": {
  "kernelspec": {
   "display_name": "Python 3 (ipykernel)",
   "language": "python",
   "name": "python3"
  },
  "language_info": {
   "codemirror_mode": {
    "name": "ipython",
    "version": 3
   },
   "file_extension": ".py",
   "mimetype": "text/x-python",
   "name": "python",
   "nbconvert_exporter": "python",
   "pygments_lexer": "ipython3",
   "version": "3.9.6"
  }
 },
 "nbformat": 4,
 "nbformat_minor": 5
}<|MERGE_RESOLUTION|>--- conflicted
+++ resolved
@@ -55,11 +55,7 @@
    },
    "outputs": [],
    "source": [
-<<<<<<< HEAD
-    "nidn.run_training(cfg,target_R_spectrum,target_T_spectrum, model=cfg.model);"
-=======
     "nidn.run_training(cfg)"
->>>>>>> 190d974a
    ]
   },
   {
