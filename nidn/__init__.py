import os
import torch
from loguru import logger

# Add exposed features here
from .materials.layer_builder import LayerBuilder
from .materials.material_collection import MaterialCollection
from .plots.plot_epsilon_grid import plot_epsilon_grid
from .plots.plot_eps_per_point import plot_eps_per_point
from .plots.plot_model_grid import plot_model_grid
from .plots.plot_model_grid_per_freq import plot_model_grid_per_freq
from .plots.plot_spectra import plot_spectra
<<<<<<< HEAD
from .plots.plot_eps_per_point import plot_eps_per_point
from .training.load_run import load_run
=======
from .plots.plot_spectrum import plot_spectrum
>>>>>>> 51a394d1
from .training.run_training import run_training
from .training.save_run import save_run
from .trcwa.compute_target_frequencies import compute_target_frequencies
from .trcwa.get_frequency_points import get_frequency_points
from .trcwa.compute_spectrum import compute_spectrum
from .utils.convert_units import freq_to_wl, wl_to_phys_wl, phys_freq_to_phys_wl
from .utils.fix_random_seeds import fix_random_seeds
from .utils.load_default_cfg import load_default_cfg
from .utils.print_cfg import print_cfg
from .utils.set_log_level import set_log_level

set_log_level("INFO")

# Set main device by default to cpu if no other choice was made before
if "TORCH_DEVICE" not in os.environ:
    os.environ["TORCH_DEVICE"] = "cpu"

logger.info(f"Initialized NIDN for {os.environ['TORCH_DEVICE']}")

# Set precision (and potentially GPU)
torch.set_default_tensor_type(torch.DoubleTensor)
logger.info("Using double precision")

__all__ = [
    "compute_spectrum",
    "compute_target_frequencies",
    "get_frequency_points",
    "fix_random_seeds",
    "freq_to_wl",
    "LayerBuilder",
    "load_default_cfg",
<<<<<<< HEAD
    "load_run",
    "run_training",
=======
    "MaterialCollection",
>>>>>>> 51a394d1
    "phys_freq_to_phys_wl",
    "plot_epsilon_grid",
    "plot_eps_per_point",
    "plot_model_grid",
    "plot_model_grid_per_freq",
    "plot_spectra",
    "plot_spectrum",
    "print_cfg",
<<<<<<< HEAD
    "save_run",
=======
    "run_training",
>>>>>>> 51a394d1
    "set_log_level",
    "wl_to_phys_wl",
]<|MERGE_RESOLUTION|>--- conflicted
+++ resolved
@@ -10,12 +10,8 @@
 from .plots.plot_model_grid import plot_model_grid
 from .plots.plot_model_grid_per_freq import plot_model_grid_per_freq
 from .plots.plot_spectra import plot_spectra
-<<<<<<< HEAD
-from .plots.plot_eps_per_point import plot_eps_per_point
+from .plots.plot_spectrum import plot_spectrum
 from .training.load_run import load_run
-=======
-from .plots.plot_spectrum import plot_spectrum
->>>>>>> 51a394d1
 from .training.run_training import run_training
 from .training.save_run import save_run
 from .trcwa.compute_target_frequencies import compute_target_frequencies
@@ -47,12 +43,8 @@
     "freq_to_wl",
     "LayerBuilder",
     "load_default_cfg",
-<<<<<<< HEAD
     "load_run",
-    "run_training",
-=======
     "MaterialCollection",
->>>>>>> 51a394d1
     "phys_freq_to_phys_wl",
     "plot_epsilon_grid",
     "plot_eps_per_point",
@@ -61,11 +53,8 @@
     "plot_spectra",
     "plot_spectrum",
     "print_cfg",
-<<<<<<< HEAD
+    "run_training",
     "save_run",
-=======
-    "run_training",
->>>>>>> 51a394d1
     "set_log_level",
     "wl_to_phys_wl",
 ]