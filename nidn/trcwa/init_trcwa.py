--- conflicted
+++ resolved
@@ -15,13 +15,8 @@
     Nx, Ny, N_layers = eps_grid.shape[0:3]
 
     # Squeeze out Nx=1, Ny=1 dimension (for uniform layer)
-<<<<<<< HEAD
-    eps_grid = eps_grid.squeeze(0)
-    eps_grid = eps_grid.squeeze(0)
-=======
     eps_grid = eps_grid.squeeze(0)  # squeeze X
     eps_grid = eps_grid.squeeze(0)  # squeeze Y (now at 0)
->>>>>>> 6ed12245
 
     # Adding a small imaginary part to the frequency to avoid singularities in RCWA
     # See page 2 of arxiv.org/pdf/2005.04840v1.pdf
