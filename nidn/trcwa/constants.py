--- conflicted
+++ resolved
@@ -1,12 +1,6 @@
-<<<<<<< HEAD
 import torch
 
-# We can probably steal the code in ConvertUnits from S4 for this purpose:
-# S4.ConvertUnits(value, from_units, to_units)
 # NB: Here, we assume that the standard is micrometre (um).
-=======
-# NB: Here, we assume that the standard length unit is 1 micrometer (um).
->>>>>>> 677c6958
 _TRCWA_UNIT_MAGNITUDE = 10 ** (-6)
 
 # m /s
