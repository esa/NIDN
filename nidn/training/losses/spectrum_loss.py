from loguru import logger
import torch


def _spectrum_loss_fn(
    produced_R_spectrum,
    produced_T_spectrum,
    target_R_spectrum,
    target_T_spectrum,
    target_frequencies,
    L=0.5,
    include_absorption=False,
):
    """Computes the loss for the difference in reflectance,
    transmittance and optionally absorption spectra.

    Args:
        produced_R_spectrum (torch.tensor): Produced reflectance spectrum.
        produced_T_spectrum (torch.tensor): Produced transmittance spectrum.
        target_R_spectrum (torch.tensor): Target reflectance spectrum.
        target_T_spectrum (torch.tensor): Target transmittance spectrum.
        target_frequencies (list of float): Target frequencies.
        L (float, optional): Exponent of the loss, e.g. L=2 for squared loss values. Defaults to 0.5.
        include_absorption (bool, optional): If absorption should be included in loss term. Defaults to False.

    Returns:
<<<<<<< HEAD
        [torch.tensor],renormalized: Loss values for reflectance, transmittance and optionally absorption and if renormalization happend.
=======
        [torch.tensor], renormalized: Loss values for reflectance, transmittance and optionally absorption and if renormalization happened.
>>>>>>> 75425b2c
    """
    logger.trace("Computing spectrum loss..")

    R_loss, T_loss, A_loss = 0, 0, 0
<<<<<<< HEAD
    # Tracks if renormization happened
=======
    # Tracks if renormalization happened
>>>>>>> 75425b2c
    renormalized = False

    # Iterate over all frequencies
    for prod_R, prod_T, target_R, target_T, freq in zip(
        produced_R_spectrum,
        produced_T_spectrum,
        target_R_spectrum,
        target_T_spectrum,
        target_frequencies,
    ):

        # If the unphysical scenario of negative absorption, i.e.
        # reflection + transmission > 1, then renormalize them to 1 and warn
        if prod_R + prod_T > 1.0:
            logger.warning(
                f"R+T>1 for freq={freq:.4f}. Renormalizing this point in the loss..."
            )
            prod_R = prod_R / (prod_R + prod_T)
            prod_T = prod_T / (prod_R + prod_T)
            renormalized = True

        # Accumulate losses
        R_loss += torch.abs(prod_R - target_R) ** L
        T_loss += torch.abs(prod_T - target_T) ** L

        if include_absorption:
            prod_A = 1 - prod_T - prod_R
            target_A = 1 - target_T - target_R
            A_loss += torch.abs(prod_A - target_A) ** L

    if include_absorption:
        return (A_loss + R_loss + T_loss) / (3 * len(produced_R_spectrum)), renormalized
    else:
        return (R_loss + T_loss) / (2 * len(produced_R_spectrum)), renormalized<|MERGE_RESOLUTION|>--- conflicted
+++ resolved
@@ -24,20 +24,12 @@
         include_absorption (bool, optional): If absorption should be included in loss term. Defaults to False.
 
     Returns:
-<<<<<<< HEAD
-        [torch.tensor],renormalized: Loss values for reflectance, transmittance and optionally absorption and if renormalization happend.
-=======
         [torch.tensor], renormalized: Loss values for reflectance, transmittance and optionally absorption and if renormalization happened.
->>>>>>> 75425b2c
     """
     logger.trace("Computing spectrum loss..")
 
     R_loss, T_loss, A_loss = 0, 0, 0
-<<<<<<< HEAD
-    # Tracks if renormization happened
-=======
     # Tracks if renormalization happened
->>>>>>> 75425b2c
     renormalized = False
 
     # Iterate over all frequencies
