--- conflicted
+++ resolved
@@ -17,18 +17,8 @@
 from .utils.validate_config import _validate_config
 
 
-<<<<<<< HEAD
 def _init_training(run_cfg: DotMap, model):
     """Initializes additional parameters required for training
-=======
-def run_training(
-    run_cfg: DotMap,
-    target_reflectance_spectrum: npt.NDArray,
-    target_transmittance_spectrum: npt.NDArray,
-    model=None,
-):
-    """Runs a training run with the passed config, target reflectance and transmittance spectra. Optionally a model can be passed to continue training.
->>>>>>> 234356dc
 
     Args:
         run_cfg (DotMap): Run configuration.
@@ -81,7 +71,7 @@
     target_transmittance_spectrum: npt.NDArray,
     model=None,
 ):
-    """Runs a training run with the passed config, target reflectance and transmittance spectra. Optionally a model can be passed to continue training
+    """Runs a training run with the passed config, target reflectance and transmittance spectra. Optionally a model can be passed to continue training.
 
     Args:
         run_cfg (DotMap): Run configuration.
