--- conflicted
+++ resolved
@@ -17,9 +17,9 @@
 from .utils.validate_config import _validate_config
 
 
+
 def _init_training(run_cfg: DotMap, model):
     """Initializes additional parameters required for training.
-
     Args:
         run_cfg (DotMap): Run configuration.
         model (torch.model, optional): Model to continue training. If None, a new model will be created according to the run configuration.
@@ -27,10 +27,6 @@
     Returns:
         DotMap, torch.model, torch.opt, torch.scheduler: Run config with additional entries, model, optimizer, scheduler
     """
-<<<<<<< HEAD
-=======
-    logger.trace("Initializing training...")
->>>>>>> 75425b2c
 
     # Validate config
     _validate_config(run_cfg)
