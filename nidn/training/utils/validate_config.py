from dotmap import DotMap


def _validate_config(cfg: DotMap):
    """This function validates that all required entries are in the config.

    Args:
        cfg (DotMap): Run config you intend to use.
    """

    # Check that all required entries are in the config
    required_keys = [
        "seed",
        "eps_oversampling",
        "real_min_eps",
        "real_max_eps",
        "imag_min_eps",
        "imag_max_eps",
        "Nx",
        "Ny",
        "N_layers",
        "physical_wavelength_range",
        "N_freq",
        "model_type",
        "encoding_dim",
        "siren_omega",
        "n_neurons",
        "hidden_layers",
        "learning_rate",
        "iterations",
        "L",
        "absorption_loss",
        "type",
        "use_regularization_loss",
        "reg_loss_weight",
        "add_noise",
        "noise_scale",
        "TRCWA_L_grid",
        "TRCWA_NG",
    ]

    for key in required_keys:
        if key not in cfg:
            raise ValueError(f"Missing required key: {key}")

    # Check that all values are of correct type
    integer_keys = [
        "Nx",
        "Ny",
        "N_layers",
        "N_freq",
        "encoding_dim",
        "n_neurons",
        "eps_oversampling",
        "seed",
        "TRCWA_NG",
    ]
    float_keys = [
        "L",
        "real_min_eps",
        "real_max_eps",
        "imag_min_eps",
        "imag_max_eps",
        "siren_omega",
        "noise_scale",
        "reg_loss_weight",
    ]
    boolean_keys = ["use_regularization_loss", "add_noise"]
    string_keys = ["model_type", "type"]
    for key in integer_keys:
        if not isinstance(cfg[key], int):
            raise ValueError(f"{key} must be an integer")

    for key in float_keys:
        if not isinstance(cfg[key], float):
            raise ValueError(f"{key} must be a float")

    for key in boolean_keys:
        if not isinstance(cfg[key], bool):
            raise ValueError(f"{key} must be a boolean")

    for key in string_keys:
        if not isinstance(cfg[key], str):
            raise ValueError(f"{key} must be a string")

    # Check that all values are within the correct ranges
    if not (cfg.real_min_eps <= cfg.real_max_eps):
        raise ValueError(f"real_min_eps must be less than or equal to real_max_eps")

    if not (cfg.imag_min_eps <= cfg.imag_max_eps):
        raise ValueError(f"imag_min_eps must be less than or equal to imag_max_eps")

    if not (cfg.physical_wavelength_range[0] < cfg.physical_wavelength_range[1]):
        raise ValueError(f"physical_wavelength_range must be ordered from low to high")

    positive_value_keys = [
        "L",
        "n_neurons",
        "Nx",
        "Ny",
        "N_layers",
        "N_freq",
        "learning_rate",
        "iterations",
        "eps_oversampling",
        "noise_scale",
<<<<<<< HEAD
        "TRCWA_NG",
=======
        "reg_loss_weight",
>>>>>>> 3ba3a0d7
    ]
    for key in positive_value_keys:
        if not (cfg[key] > 0):
            raise ValueError(f"{key} must be a positive integer")

    if not cfg.Nx % cfg.eps_oversampling == 0:
        raise ValueError(f"Nx must be a multiple of eps_oversampling")
    if not cfg.Ny % cfg.eps_oversampling == 0:
        raise ValueError(f"Ny must be a multiple of eps_oversampling")

    if cfg.type != "classification" and cfg.type != "regression":
        raise ValueError(f"type must be either 'classification' or 'regression'")

    if not cfg.TRCWA_L_grid[1][0] < cfg.TRCWA_L_grid[1][1]:
        raise ValueError(f"TRCWA_L_grid dim1 must be ordered from low to high")
    if not cfg.TRCWA_L_grid[0][0] > cfg.TRCWA_L_grid[0][1]:
        raise ValueError(f"TRCWA_L_grid dim0 must be ordered from high to low")

    if not all(cfg.TRCWA_L_grid) >= 0:
        raise ValueError(f"TRCWA_L_grid must be positive")<|MERGE_RESOLUTION|>--- conflicted
+++ resolved
@@ -104,11 +104,8 @@
         "iterations",
         "eps_oversampling",
         "noise_scale",
-<<<<<<< HEAD
         "TRCWA_NG",
-=======
         "reg_loss_weight",
->>>>>>> 3ba3a0d7
     ]
     for key in positive_value_keys:
         if not (cfg[key] > 0):
