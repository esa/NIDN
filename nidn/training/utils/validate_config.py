from dotmap import DotMap

from nidn.fdtd_integration.constants import FDTD_GRID_SCALE
from ...utils.global_constants import UNIT_MAGNITUDE


def _validate_config(cfg: DotMap):
    """This function validates that all required entries are in the config.

    Args:
        cfg (DotMap): Run config you intend to use.
    """

    # Check that all required entries are in the config
    required_keys = [
        "name",
        "seed",
        "eps_oversampling",
        "real_min_eps",
        "real_max_eps",
        "imag_min_eps",
        "imag_max_eps",
        "Nx",
        "Ny",
        "N_layers",
        "physical_wavelength_range",
        "N_freq",
        "model_type",
        "encoding_dim",
        "siren_omega",
        "n_neurons",
        "hidden_layers",
        "learning_rate",
        "iterations",
        "L",
        "absorption_loss",
        "type",
        "use_regularization_loss",
        "reg_loss_weight",
        "add_noise",
        "noise_scale",
        "solver",
        "TRCWA_L_grid",
        "TRCWA_NG",
<<<<<<< HEAD
        "TRCWA_TOP_LAYER_EPS",
        "TRCWA_BOTTOM_LAYER_EPS",
=======
        "FDTD_min_gridpoints_per_unit_magnitude",
        "FDTD_source_type",
        "FDTD_pulse_type",
        "FDTD_pml_thickness",
        "FDTD_source_position",
        "FDTD_free_space_distance",
        "FDTD_niter",
        "FDTD_gridpoints_from_material_to_detector",
>>>>>>> f0ec337e
        "target_reflectance_spectrum",
        "target_transmittance_spectrum",
        "freq_distribution",
        "use_gpu",
        "avoid_zero_eps",
    ]

    for key in required_keys:
        if key not in cfg:
            raise ValueError(f"Missing required key: {key}")

    # Check that all values are of correct type
    integer_keys = [
        "Nx",
        "Ny",
        "N_layers",
        "N_freq",
        "encoding_dim",
        "n_neurons",
        "eps_oversampling",
        "seed",
        "TRCWA_NG",
        "FDTD_niter",
        "FDTD_gridpoints_from_material_to_detector",
        "FDTD_min_gridpoints_per_unit_magnitude",
    ]
    float_keys = [
        "L",
        "real_min_eps",
        "real_max_eps",
        "imag_min_eps",
        "imag_max_eps",
        "siren_omega",
        "noise_scale",
        "reg_loss_weight",
<<<<<<< HEAD
        "TRCWA_TOP_LAYER_EPS",
        "TRCWA_BOTTOM_LAYER_EPS",
=======
        "FDTD_free_space_distance",
        "FDTD_pml_thickness",
    ]
    boolean_keys = [
        "use_regularization_loss",
        "add_noise",
        "use_gpu",
        "avoid_zero_eps",
    ]
    string_keys = [
        "model_type",
        "type",
        "name",
        "freq_distribution",
        "solver",
        "FDTD_source_type",
        "FDTD_pulse_type",
>>>>>>> f0ec337e
    ]
    list_keys = [
        "PER_LAYER_THICKNESS",
        "TRCWA_L_grid",
        "FDTD_source_position",
        "target_reflectance_spectrum",
        "target_transmittance_spectrum",
        "physical_wavelength_range",
    ]

    for key in integer_keys:
        if not isinstance(cfg[key], int):
            raise ValueError(f"{key} must be an integer")

    for key in float_keys:
        if not isinstance(cfg[key], float):
            raise ValueError(f"{key} must be a float")

    for key in boolean_keys:
        if not isinstance(cfg[key], bool):
            raise ValueError(f"{key} must be a boolean")

    for key in string_keys:
        if not isinstance(cfg[key], str):
            raise ValueError(f"{key} must be a string")

    for key in list_keys:
        if not isinstance(cfg[key], list):
            raise ValueError(f"{key} must be a list")

    # Check that all values are within the correct ranges
    if not (cfg.real_min_eps <= cfg.real_max_eps):
        raise ValueError(f"real_min_eps must be less than or equal to real_max_eps")

    if not (cfg.imag_min_eps <= cfg.imag_max_eps):
        raise ValueError(f"imag_min_eps must be less than or equal to imag_max_eps")

    if not (cfg.physical_wavelength_range[0] < cfg.physical_wavelength_range[1]):
        raise ValueError(f"physical_wavelength_range must be ordered from low to high")

    scaling = max(
        UNIT_MAGNITUDE / (cfg.physical_wavelength_range[0] * FDTD_GRID_SCALE),
        cfg.FDTD_min_gridpoints_per_unit_magnitude,
    )
    if (
        int(scaling * cfg.FDTD_free_space_distance)
        < cfg.FDTD_gridpoints_from_material_to_detector
    ):
        raise ValueError(
            "Reflection detector must be placed in the free space before an eventual object, and after the pml layer. Decrease FDTD_gridpoints_from_material_to_detector to a value smaller than {value} fix this.".format(
                value=int(scaling * cfg.FDTD_free_space_distance)
            )
        )

    positive_value_keys = [
        "L",
        "n_neurons",
        "Nx",
        "Ny",
        "N_layers",
        "N_freq",
        "learning_rate",
        "iterations",
        "eps_oversampling",
        "noise_scale",
        "TRCWA_NG",
        "reg_loss_weight",
        "FDTD_niter",
        "FDTD_free_space_distance",
        "FDTD_pml_thickness",
        "FDTD_gridpoints_from_material_to_detector",
        "FDTD_min_gridpoints_per_unit_magnitude",
    ]
    for key in positive_value_keys:
        if not (cfg[key] > 0):
            raise ValueError(f"{key} must be a positive integer")

    if not cfg.Nx % cfg.eps_oversampling == 0:
        raise ValueError(f"Nx must be a multiple of eps_oversampling")
    if not cfg.Ny % cfg.eps_oversampling == 0:
        raise ValueError(f"Ny must be a multiple of eps_oversampling")

    if cfg.type != "classification" and cfg.type != "regression":
        raise ValueError(f"type must be either 'classification' or 'regression'")

    if not cfg.TRCWA_L_grid[1][0] < cfg.TRCWA_L_grid[1][1]:
        raise ValueError(f"TRCWA_L_grid dim1 must be ordered from low to high")
    if not cfg.TRCWA_L_grid[0][0] > cfg.TRCWA_L_grid[0][1]:
        raise ValueError(f"TRCWA_L_grid dim0 must be ordered from high to low")

    all_positive_list_keys = [
        "TRCWA_L_grid",
        "PER_LAYER_THICKNESS",
        "FDTD_grid",
        "FDTD_source_position",
    ]
    all_positive_or_zero_list_keys = [
        "target_transmittance_spectrum",
        "target_reflectance_spectrum",
    ]

    for key in all_positive_list_keys:
        if not (all(cfg[key]) > 0.0):
            raise ValueError(f"All elements in {key} must be a positive integer")
    for key in all_positive_or_zero_list_keys:
        if not (all(cfg[key]) >= 0.0):
            raise ValueError(
                f"All elements in {key} must be a positive integer or zero"
            )

    if not len(cfg.target_transmittance_spectrum) == cfg.N_freq:
        raise ValueError(f"target_transmittance_spectrum must have length N_freq")

    if not len(cfg.target_reflectance_spectrum) == cfg.N_freq:
        raise ValueError(f"target_reflectance_spectrum must have length N_freq")

    if not (
        len(cfg.PER_LAYER_THICKNESS) == cfg.N_layers
        or len(cfg.PER_LAYER_THICKNESS) == 1
    ):
        raise ValueError(f"PER_LAYER_THICKNESS must have length 1 or N_layers")

    if not (cfg.freq_distribution == "linear" or cfg.freq_distribution == "log"):
        raise ValueError(f"freq_distribution must be either 'linear' or 'log'")

    if not (len(cfg.FDTD_source_position) == 2 or len(cfg.FDTD_source_position) == 3):
        raise ValueError(
            f"The FDTD source needs either 2- or 3-dimensional coordinates"
        )
    if not cfg.FDTD_source_type in ["point", "line"]:
        raise ValueError(f'The FDTD_source_type must either be "line" or "point"')

    if not cfg.FDTD_pulse_type in ["pulse", "continuous"]:
        raise ValueError(f'The FDTD_pulse_type must either be "pulse" or "continuous"')<|MERGE_RESOLUTION|>--- conflicted
+++ resolved
@@ -42,10 +42,8 @@
         "solver",
         "TRCWA_L_grid",
         "TRCWA_NG",
-<<<<<<< HEAD
         "TRCWA_TOP_LAYER_EPS",
         "TRCWA_BOTTOM_LAYER_EPS",
-=======
         "FDTD_min_gridpoints_per_unit_magnitude",
         "FDTD_source_type",
         "FDTD_pulse_type",
@@ -54,7 +52,6 @@
         "FDTD_free_space_distance",
         "FDTD_niter",
         "FDTD_gridpoints_from_material_to_detector",
->>>>>>> f0ec337e
         "target_reflectance_spectrum",
         "target_transmittance_spectrum",
         "freq_distribution",
@@ -90,10 +87,8 @@
         "siren_omega",
         "noise_scale",
         "reg_loss_weight",
-<<<<<<< HEAD
         "TRCWA_TOP_LAYER_EPS",
         "TRCWA_BOTTOM_LAYER_EPS",
-=======
         "FDTD_free_space_distance",
         "FDTD_pml_thickness",
     ]
@@ -111,7 +106,6 @@
         "solver",
         "FDTD_source_type",
         "FDTD_pulse_type",
->>>>>>> f0ec337e
     ]
     list_keys = [
         "PER_LAYER_THICKNESS",
