--- conflicted
+++ resolved
@@ -61,11 +61,6 @@
         run_cfg.N_layers,
         run_cfg.target_frequencies,
     )
-<<<<<<< HEAD
-=======
-
-    print(out.shape)
->>>>>>> 9d2ca6d0
 
     # Reshape the output to have a 4D tensor again
     # Note we ouput real and imaginary parts separatly, hence 2*N_freq
@@ -122,11 +117,7 @@
     )
 
     # Reshape the output to have a 4D tensor again
-<<<<<<< HEAD
-    # Note we ouput a likelihood for each material
-=======
     # Note we output a likelihood for each material
->>>>>>> 9d2ca6d0
     out = out.reshape(
         Nx_undersampled,
         Ny_undersampled,
@@ -142,7 +133,6 @@
     # We take mean over the frequency dimension in determining the fitting
     out = torch.mean(out, dim=3)
 
-<<<<<<< HEAD
     # Apply softmax to get a probability distribution
     # material_id = torch.softmax(out, dim=-1)
     # print(material_id.shape)
@@ -151,13 +141,6 @@
     # Softmax with a high beta to push towards 1
     exponential = torch.exp(beta * out)
     material_id = exponential / exponential.sum(dim=-1).unsqueeze(-1)
-=======
-    #     material_id = torch.softmax(out,dim=-1)
-    # Apply softmax to get a probability distribution
-    beta = 1000
-    # Softmax with a high beta to push towards 1
-    material_id = (beta ** out) / (beta ** out).sum(dim=1).unsqueeze(1)
->>>>>>> 9d2ca6d0
 
     material_id = torch.divide(material_id, material_id.sum(-1).unsqueeze(-1))
 
