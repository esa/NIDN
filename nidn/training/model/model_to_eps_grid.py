--- conflicted
+++ resolved
@@ -2,7 +2,6 @@
 from dotmap import DotMap
 
 
-<<<<<<< HEAD
 def _get_transformed_grid(Nx_undersampled, Ny_undersampled, N_layers, thicknesses):
     """Creates x,y,z in the space [-1,1]**3 . Z weighted by thicknesses
 
@@ -33,7 +32,8 @@
         z = (z * 2) - 1
 
     return x, y, z
-=======
+
+
 def _avoid_zero_eps(eps, cutoff=1e-2):
     """Clips epsilon values close to zero to either cutoff or -cutoff.
 
@@ -51,7 +51,6 @@
     indices = torch.logical_and(eps.real < cutoff, eps.real > -cutoff)
     eps.real[indices] = cutoff * torch.sign(eps.real[indices])
     return eps
->>>>>>> 6178a0d0
 
 
 def _eval_model(
