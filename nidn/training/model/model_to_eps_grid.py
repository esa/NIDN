--- conflicted
+++ resolved
@@ -76,8 +76,7 @@
 
     # Initialize the epsilon grid
     eps = torch.zeros(
-        [run_cfg.Nx, run_cfg.Ny, run_cfg.N_layers, run_cfg.N_freq],
-        dtype=torch.cfloat,
+        [run_cfg.Nx, run_cfg.Ny, run_cfg.N_layers, run_cfg.N_freq], dtype=torch.cfloat,
     )
 
     # Net out is [0,1] thus we transform to desired real and imaginary ranges
@@ -148,15 +147,9 @@
     # We take mean over the frequency dimension in determining the fitting
     out = torch.mean(out, dim=3)
 
-<<<<<<< HEAD
-    # Apply softmax to get a probability distribution
-    # material_id = torch.softmax(out, dim=-1)
-    # print(material_id.shape)
-=======
     # Adds noise according to specified noise_scale
     if run_cfg.add_noise:
         out += torch.randn_like(out) * run_cfg.noise_scale
->>>>>>> 9054c6a9
 
     beta = 10
     # Softmax with a high beta to push towards 1
