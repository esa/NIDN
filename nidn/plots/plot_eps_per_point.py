import torch
from matplotlib import pyplot as plt
from matplotlib.ticker import FormatStrFormatter

from ..utils.convert_units import freq_to_wl
from ..training.model.model_to_eps_grid import model_to_eps_grid
from ..trcwa.load_material_data import _load_material_data
from ..materials.material_collection import MaterialCollection
from ..materials.find_closest_material import _find_closest_material


<<<<<<< HEAD
def plot_eps_per_point(model, run_cfg, compare_to_material=None, save_path=None):
=======
def plot_eps_per_point(run_cfg, compare_to_material=None, save_path=None):
>>>>>>> 9158d82a
    """This function plots the epsilon values of grid points against real materials. Optionally saves it.

    Args:
        run_cfg (dict): The run configuration.
        compare_to_material (str): Name of the material to compare with. Available ones are in /materials/data.
<<<<<<< HEAD
        save_path (str, optional): Path to save the plot at. Defaults to None, then the plot will not be saved.
=======
        save_path (str, optional): Folder to save the plot in. Defaults to None, then the plot will not be saved.
>>>>>>> 9158d82a
    """
    # Create epsilon grid from the model
    eps, _ = model_to_eps_grid(run_cfg.model, run_cfg)
    eps_np = eps.detach().cpu().numpy()

    material_collection = MaterialCollection(run_cfg.target_frequencies)

    # Load material data for comparison
    if compare_to_material is not None:
        material_data = material_collection[compare_to_material]

    # Create figure
    fig = plt.figure(figsize=(10, 6), dpi=150)
    fig.patch.set_facecolor("white")

    # Plot epsilon
    ax = fig.add_subplot(121)
    ax2 = fig.add_subplot(122)
    wl = freq_to_wl(run_cfg.target_frequencies)

    # Add some horizontal space
    ax.set_xlim(wl.min(), 2.5 * wl.max())
    ax2.set_xlim(wl.min(), 2.5 * wl.max())

    ax.set_xlabel("Wavelength [µm]")
    ax.set_ylabel("Epsilon real part")
    ax.set_xscale("log")

    ax2.set_xlabel("Wavelength [µm]")
    ax2.set_ylabel("Epsilon imaginary part")
    ax2.set_xscale("log")

    ax.xaxis.set_major_formatter(FormatStrFormatter("%.1f"))
    ax2.xaxis.set_major_formatter(FormatStrFormatter("%.1f"))

    # Iterate over all grid points
    for x in range(eps.shape[0]):
        for y in range(eps.shape[1]):
            for N_layer in range(eps.shape[2]):
                eps_point_real = eps_np[x, y, N_layer].real
                eps_point_imag = eps_np[x, y, N_layer].imag
                ax.plot(wl, eps_point_real, linewidth=1)
                ax2.plot(wl, eps_point_imag, linewidth=1)

                ax.text(
                    wl.max(),
                    eps_point_real[0],
                    f" {N_layer},{x},{y}",
                    va="center",
                    fontsize=7,
                )
                ax2.text(
                    wl.max(),
                    eps_point_imag[0],
                    f" {N_layer},{x},{y}",
                    va="center",
                    fontsize=7,
                )

    # Plot material data
    if compare_to_material is not None:
        ax.plot(wl, material_data.real, "--", color="black", linewidth=1.5)
        ax2.plot(wl, material_data.imag, "--", color="black", linewidth=1.5)
    else:
        _, indices = _find_closest_material(eps, run_cfg)
        unique_indices = torch.unique(indices)
        names = [material_collection.material_names[i] for i in unique_indices]
        for name in names:
            material_data = material_collection[name]
            ax.plot(wl, material_data.real, "--", color="black", linewidth=1.5)
            ax2.plot(wl, material_data.imag, "--", color="black", linewidth=1.5)
            ax.text(
                wl.max(), material_data.real[0], " " + name, va="center", fontsize=7
            )
            ax2.text(
                wl.max(), material_data.imag[0], " " + name, va="center", fontsize=7
            )

    if save_path is not None:
<<<<<<< HEAD
        plt.savefig(save_path, dpi=150)
=======
        plt.savefig(save_path + "/eps_per_points.png", dpi=150)
>>>>>>> 9158d82a
<|MERGE_RESOLUTION|>--- conflicted
+++ resolved
@@ -9,21 +9,13 @@
 from ..materials.find_closest_material import _find_closest_material
 
 
-<<<<<<< HEAD
-def plot_eps_per_point(model, run_cfg, compare_to_material=None, save_path=None):
-=======
 def plot_eps_per_point(run_cfg, compare_to_material=None, save_path=None):
->>>>>>> 9158d82a
     """This function plots the epsilon values of grid points against real materials. Optionally saves it.
 
     Args:
         run_cfg (dict): The run configuration.
         compare_to_material (str): Name of the material to compare with. Available ones are in /materials/data.
-<<<<<<< HEAD
-        save_path (str, optional): Path to save the plot at. Defaults to None, then the plot will not be saved.
-=======
         save_path (str, optional): Folder to save the plot in. Defaults to None, then the plot will not be saved.
->>>>>>> 9158d82a
     """
     # Create epsilon grid from the model
     eps, _ = model_to_eps_grid(run_cfg.model, run_cfg)
@@ -103,8 +95,4 @@
             )
 
     if save_path is not None:
-<<<<<<< HEAD
-        plt.savefig(save_path, dpi=150)
-=======
-        plt.savefig(save_path + "/eps_per_points.png", dpi=150)
->>>>>>> 9158d82a
+        plt.savefig(save_path + "/eps_per_points.png", dpi=150)