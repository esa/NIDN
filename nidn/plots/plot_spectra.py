import torch
import numpy as np
from matplotlib import pyplot as plt
from matplotlib.ticker import FormatStrFormatter
from ..utils.convert_units import freq_to_wl, wl_to_phys_wl
from ..trcwa.compute_spectrum import compute_spectrum
from ..training.model.model_to_eps_grid import model_to_eps_grid


def _add_plot(
    fig, target_frequencies, produced_spectrum, target_spectrum, ylimits, nr, type_name
):
    ax = fig.add_subplot(nr)
    freqs = wl_to_phys_wl(freq_to_wl(target_frequencies)) * 1e6  # in µm
    ax.plot(freqs, produced_spectrum, marker=6, c="cornflowerblue")
    ax.plot(freqs, target_spectrum, marker=7, c="limegreen")
    ax.legend([f"Produced {type_name}", f"Target {type_name}"], loc="lower center")
    ax.set_xlabel("Wavelength [µm]")
    ax.set_ylabel(f"{type_name}")
    ax.set_xscale("log")
    ax.xaxis.set_major_formatter(FormatStrFormatter("%.1f"))
    # ax.xaxis.set_minor_formatter(FormatStrFormatter("%.1f"))
    ax.axhspan(-6, 0, facecolor="gray", alpha=0.3)
    ax.axhspan(1, 5, facecolor="gray", alpha=0.3)
    ax.set_ylim(ylimits)

    L1_err = abs(target_spectrum - produced_spectrum).mean()
    ax.text(freqs[-1] - 0.02, -0.02, f"L1 Error = {L1_err:.4f}", va="top")
    return fig


def plot_spectra(run_cfg, save_path=None):
    """Plots the produced RTA spectra together with the target spectra. Optionally saves it.

    Args:
        run_cfg (dict): The run configuration.
        save_path (str, optional): Folder to save the plot in. Defaults to None, then the plot will not be saved.
    """
    target_R_spectrum = run_cfg.target_reflectance_spectrum
    target_T_spectrum = run_cfg.target_transmittance_spectrum

    # Create epsilon grid from the model
    eps, _ = model_to_eps_grid(run_cfg.model, run_cfg)

    # Compute the spectra for the given epsilon values
    prod_R_spectrum, prod_T_spectrum = compute_spectrum(eps, run_cfg)

    target_frequencies = run_cfg.target_frequencies

    # Convert the spectra to numpy arrays for matplotlib
    prod_R_spectrum = torch.tensor(prod_R_spectrum).detach().cpu().numpy()
    prod_T_spectrum = torch.tensor(prod_T_spectrum).detach().cpu().numpy()
    target_R_spectrum = torch.tensor(target_R_spectrum).detach().cpu().numpy()
    target_T_spectrum = torch.tensor(target_T_spectrum).detach().cpu().numpy()

    # Compute absorption spectra
    prod_A_spectrum = np.ones_like(np.asarray(prod_R_spectrum)) - (
        np.asarray(prod_T_spectrum) + np.asarray(prod_R_spectrum)
    )
    target_A_spectrum = np.ones_like(np.asarray(target_R_spectrum)) - (
        np.asarray(target_T_spectrum) + np.asarray(target_R_spectrum)
    )

    # To align all plots
    ylimits = [-0.225, 1.05]
    if (
        (max(prod_A_spectrum) > 1 or min(prod_A_spectrum) < 0)
        or (max(prod_T_spectrum) > 1 or min(prod_T_spectrum) < 0)
        or (max(prod_R_spectrum) > 1 or min(prod_R_spectrum) < 0)
    ):
        ylimits = [
            min(min(prod_A_spectrum), min(prod_T_spectrum), min(prod_R_spectrum))
            + ylimits[0],
            max(max(prod_A_spectrum), max(prod_T_spectrum), max(prod_R_spectrum)) + 0.1,
        ]

    fig = plt.figure(figsize=(15, 5), dpi=150)
    fig.patch.set_facecolor("white")

    fig = _add_plot(
        fig,
        target_frequencies,
        prod_R_spectrum,
        target_R_spectrum,
        ylimits,
        131,
        "Reflectance",
    )
    fig = _add_plot(
        fig,
        target_frequencies,
        prod_T_spectrum,
        target_T_spectrum,
        ylimits,
        132,
        "Transmittance",
    )
    fig = _add_plot(
        fig,
        target_frequencies,
        prod_A_spectrum,
        target_A_spectrum,
        ylimits,
        133,
        "Absorptance",
    )

    plt.tight_layout()

    if save_path is not None:
<<<<<<< HEAD
        plt.savefig(save_path + "/spectra.png", dpi=150)
=======
        plt.savefig(save_path + "/spectra_comparison.png", dpi=150)
>>>>>>> 631176f0
<|MERGE_RESOLUTION|>--- conflicted
+++ resolved
@@ -108,8 +108,4 @@
     plt.tight_layout()
 
     if save_path is not None:
-<<<<<<< HEAD
-        plt.savefig(save_path + "/spectra.png", dpi=150)
-=======
-        plt.savefig(save_path + "/spectra_comparison.png", dpi=150)
->>>>>>> 631176f0
+        plt.savefig(save_path + "/spectra_comparison.png", dpi=150)