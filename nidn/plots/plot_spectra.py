--- conflicted
+++ resolved
@@ -29,21 +29,13 @@
     return fig
 
 
-<<<<<<< HEAD
-def plot_spectra(model, run_cfg):
-    """Plots the produced RTA spectra together with the target spectra.
-=======
 def plot_spectra(model, run_cfg, save_path=None):
     """Plots the produced RTA spectra together with the target spectra. Optionally saves it.
->>>>>>> 22c9b87b
 
     Args:
         model (torch.model): The model to be plotted.
         run_cfg (dict): The run configuration.
-<<<<<<< HEAD
-=======
         save_path (str, optional): Path to save the plot at. Defaults to None, then the plot will not be saved.
->>>>>>> 22c9b87b
     """
     target_R_spectrum = run_cfg.target_reflectance_spectrum
     target_T_spectrum = run_cfg.target_transmittance_spectrum
