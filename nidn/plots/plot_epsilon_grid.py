--- conflicted
+++ resolved
@@ -9,11 +9,7 @@
     Args:
         eps (torch.tensor): The epsilon tensor to plot.
         run_cfg (dict): The run configuration.
-<<<<<<< HEAD
-        save_path (str, optional): Path to save the plot at. Defaults to None, then the plot will not be saved.
-=======
         save_path (str, optional): Folder to save the plot in. Defaults to None, then the plot will not be saved.
->>>>>>> 9158d82a
     """
     Nx, Ny, N_layers = run_cfg.Nx, run_cfg.Ny, run_cfg.N_layers
     x = torch.linspace(-1, 1, Nx)
@@ -64,8 +60,4 @@
     cbar.set_label("Absolute value of the complex permittivity", labelpad=10)
 
     if save_path is not None:
-<<<<<<< HEAD
-        plt.savefig(save_path, dpi=150)
-=======
-        plt.savefig(save_path + "/eps_grid.png", dpi=150)
->>>>>>> 9158d82a
+        plt.savefig(save_path + "/eps_grid.png", dpi=150)