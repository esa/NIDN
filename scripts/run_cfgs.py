import os
import sys
from datetime import datetime

from dotmap import DotMap
import toml
from glob import glob
from loguru import logger

sys.path.append("../")
import nidn

logger.add(
    sys.stderr,
    colorize=True,
    level="INFO",
    format="<green>{time:HH:mm:ss}</green>|NIDN-RUN-<blue>{level}</blue>| <level>{message}</level>",
    filter="__main__",
)

if __name__ == "__main__":
    if len(sys.argv) < 2:
        logger.error("Usage: python run_cfgs.py <config_folder>")
        sys.exit(1)

    # Get target filepath from command line arguments
    target_filepath = sys.argv[1]

    # Find all cfg files in the target filepath
    cfg_filepaths = glob(target_filepath + "/*.toml")

    logger.info("Found {} cfg files in {}".format(len(cfg_filepaths), target_filepath))

    # datetime object containing current date and time
    now = datetime.now()
    dt_string = now.strftime("%d-%m-%Y %H-%M-%S")
    result_folder_name = dt_string + "_results"
    logger.info(f"Results will be stored in results/{result_folder_name}")

    # Run training for all cfg files
    for cfg_filepath in cfg_filepaths:
        logger.info("Running {}".format(cfg_filepath))

        # Load cfg file
        with open(cfg_filepath) as cfg:
            cfg = DotMap(toml.load(cfg))

        logger.info("Loaded:")
        nidn.print_cfg(cfg)

        # Run training
        nidn.run_training(cfg)

        logger.info("Finished running {}".format(cfg_filepath))

        logger.info("Storing results...")
<<<<<<< HEAD
        subfolder_name = cfg.name
        nidn.save_run(cfg, result_folder_name + "/" + subfolder_name + "/")
        nidn.save_all_plots(
            cfg, "../results/" + result_folder_name + "/" + subfolder_name + "/"
        )
=======
        nidn.save_run(cfg, result_folder_name)
        nidn.save_all_plots(cfg, "../results/" + result_folder_name)
>>>>>>> 5e77d9c7

        logger.info("Finished storing results")

    logger.info("All runs finished!")<|MERGE_RESOLUTION|>--- conflicted
+++ resolved
@@ -54,16 +54,12 @@
         logger.info("Finished running {}".format(cfg_filepath))
 
         logger.info("Storing results...")
-<<<<<<< HEAD
+
         subfolder_name = cfg.name
         nidn.save_run(cfg, result_folder_name + "/" + subfolder_name + "/")
         nidn.save_all_plots(
             cfg, "../results/" + result_folder_name + "/" + subfolder_name + "/"
         )
-=======
-        nidn.save_run(cfg, result_folder_name)
-        nidn.save_all_plots(cfg, "../results/" + result_folder_name)
->>>>>>> 5e77d9c7
 
         logger.info("Finished storing results")
 
